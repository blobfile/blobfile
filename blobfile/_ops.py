--- conflicted
+++ resolved
@@ -1,378 +1,366 @@
-# https://mypy.readthedocs.io/en/stable/common_issues.html#using-classes-that-are-generic-in-stubs-but-not-at-runtime
-from __future__ import annotations
-
-import concurrent.futures
-from typing import (
-    BinaryIO,
-    Callable,
-    Iterator,
-    Literal,
-    Optional,
-    Sequence,
-    TextIO,
-    Tuple,
-    overload,
-)
-
-import urllib3
-
-<<<<<<< HEAD
-from blobfile._common import DirEntry, Stat
-=======
-if TYPE_CHECKING:
-    # Literal is only in the stdlib in Python 3.8+
-    # this works without having a runtime installation of typing_extensions because
-    # a) we postponed evaluation of type annotations with PEP 563,
-    # b) we don't use Literal as a base class or for casting,
-    # c) type checkers always know what typing_extensions is
-    from typing_extensions import Literal
-
-from blobfile._common import DirEntry, Stat, RemoteOrLocalPath
->>>>>>> b43419ce
-from blobfile._context import (
-    DEFAULT_AZURE_WRITE_CHUNK_SIZE,
-    DEFAULT_BUFFER_SIZE,
-    DEFAULT_CONNECT_TIMEOUT,
-    DEFAULT_CONNECTION_POOL_MAX_SIZE,
-    DEFAULT_GOOGLE_WRITE_CHUNK_SIZE,
-    DEFAULT_MAX_CONNECTION_POOL_COUNT,
-    DEFAULT_READ_TIMEOUT,
-    DEFAULT_RETRY_COMMON_LOG_THRESHOLD,
-    DEFAULT_RETRY_LOG_THRESHOLD,
-    create_context,
-    default_log_fn,
-)
-
-default_context = create_context()
-
-
-def configure(
-    *,
-    log_callback: Callable[[str], None] = default_log_fn,
-    connection_pool_max_size: int = DEFAULT_CONNECTION_POOL_MAX_SIZE,
-    max_connection_pool_count: int = DEFAULT_MAX_CONNECTION_POOL_COUNT,
-    # https://docs.microsoft.com/en-us/rest/api/storageservices/understanding-block-blobs--append-blobs--and-page-blobs#about-block-blobs
-    # the chunk size determines the maximum size of an individual blob
-    azure_write_chunk_size: int = DEFAULT_AZURE_WRITE_CHUNK_SIZE,
-    google_write_chunk_size: int = DEFAULT_GOOGLE_WRITE_CHUNK_SIZE,
-    retry_log_threshold: int = DEFAULT_RETRY_LOG_THRESHOLD,
-    retry_common_log_threshold: int = DEFAULT_RETRY_COMMON_LOG_THRESHOLD,
-    retry_limit: Optional[int] = None,
-    connect_timeout: Optional[int] = DEFAULT_CONNECT_TIMEOUT,
-    read_timeout: Optional[int] = DEFAULT_READ_TIMEOUT,
-    output_az_paths: bool = True,
-    use_azure_storage_account_key_fallback: bool = False,
-    get_http_pool: Optional[Callable[[], urllib3.PoolManager]] = None,
-    use_streaming_read: bool = False,
-    default_buffer_size: int = DEFAULT_BUFFER_SIZE,
-    save_access_token_to_disk: bool = True,
-    multiprocessing_start_method: str = "spawn",
-) -> None:
-    """
-    log_callback: a log callback function `log(msg: string)` to use instead of printing to stdout
-    connection_pool_max_size: the max size for each per-host connection pool
-    max_connection_pool_count: the maximum count of per-host connection pools
-    azure_write_chunk_size: the size of blocks to write to Azure Storage blobs, can be set to a maximum of 100MB
-    google_write_chunk_size: the size of blocks to write to Google Cloud Storage blobs in bytes, this only determines the unit of request retries
-    retry_log_threshold: set a retry count threshold above which to log failures to the log callback function
-    connect_timeout: the maximum amount of time (in seconds) to wait for a connection attempt to a server to succeed, set to None to wait forever
-    read_timeout: the maximum amount of time (in seconds) to wait between consecutive read operations for a response from the server, set to None to wait forever
-    output_az_paths: output `az://` paths instead of using the `https://` for azure
-    use_azure_storage_account_key_fallback: fallback to storage account keys for azure containers, having this enabled requires listing your subscriptions and may run into 429 errors if you hit the low azure quotas for subscription listing
-    get_http_pool: a function that returns a `urllib3.PoolManager` to be used for requests
-    use_streaming_read: if set to `True`, use a single read per file instead of reading a chunk at a time (not recommended for azure)
-    default_buffer_size: the default buffer size to use for reading files (and writing local files)
-    save_access_token_to_disk: set to `True` to save access tokens to disk so that other processes can read the access tokens to avoid the small amount of time it usually takes to get a token (if the token is still valid).
-    multiprocessing_start_method: the start method to use when creating processes for parallel work
-    """
-    global default_context
-    default_context = create_context(
-        log_callback=log_callback,
-        connection_pool_max_size=connection_pool_max_size,
-        max_connection_pool_count=max_connection_pool_count,
-        azure_write_chunk_size=azure_write_chunk_size,
-        retry_log_threshold=retry_log_threshold,
-        retry_common_log_threshold=retry_common_log_threshold,
-        retry_limit=retry_limit,
-        google_write_chunk_size=google_write_chunk_size,
-        connect_timeout=connect_timeout,
-        read_timeout=read_timeout,
-        output_az_paths=output_az_paths,
-        use_azure_storage_account_key_fallback=use_azure_storage_account_key_fallback,
-        get_http_pool=get_http_pool,
-        use_streaming_read=use_streaming_read,
-        default_buffer_size=default_buffer_size,
-        save_access_token_to_disk=save_access_token_to_disk,
-        multiprocessing_start_method=multiprocessing_start_method,
-    )
-
-
-def copy(
-    src: RemoteOrLocalPath,
-    dst: RemoteOrLocalPath,
-    overwrite: bool = False,
-    parallel: bool = False,
-    parallel_executor: Optional[concurrent.futures.Executor] = None,
-    return_md5: bool = False,
-    dst_version: Optional[str] = None,
-) -> Optional[str]:
-    """
-    Copy a file from one path to another
-
-    If both paths are on the same blob storage, this will perform a remote copy operation without downloading
-    the contents locally.
-
-    If `overwrite` is `False` (the default), an exception will be raised if the destination
-    path exists.
-
-    If `parallel` is `True`, use multiple processes to dowload or upload the file.  For this to work, one path must be on blob storage and the other path must be local.  This can be faster on cloud machines but is not in general guaranteed to be faster than using serial copy.  The default is `False`.
-
-    If `parallel_executor` is set to a `concurrent.futures.Executor` and `parallel` is set to `True`, the provided executor will be used instead of creating a new one for each call to `copy()`.
-
-    If `return_md5` is set to `True`, an md5 will be calculated during the copy and returned if available,
-    or else None will be returned.
-
-    If `dst_version` is set to a version string, the copy will fail if the destination path does not have this version (versions can be retrieved with `stat()`)
-    """
-    return default_context.copy(
-        src=src,
-        dst=dst,
-        overwrite=overwrite,
-        parallel=parallel,
-        parallel_executor=parallel_executor,
-        return_md5=return_md5,
-        dst_version=dst_version,
-    )
-
-
-def exists(path: RemoteOrLocalPath) -> bool:
-    """
-    Return true if that path exists (either as a file or a directory)
-    """
-    return default_context.exists(path=path)
-
-
-def basename(path: RemoteOrLocalPath) -> str:
-    """
-    Get the filename component of the path
-
-    For GCS, this is the part after the bucket
-    """
-    return default_context.basename(path=path)
-
-
-def glob(pattern: str, parallel: bool = False) -> Iterator[str]:
-    """
-    Find files and directories matching a pattern. Supports * and **
-
-    For local paths, this function uses glob.glob() which has special handling for * and **
-    that is not quite the same as remote paths.  See https://cloud.google.com/storage/docs/gsutil/addlhelp/WildcardNames#different-behavior-for-dot-files-in-local-file-system_1 for more information.
-
-    Globs can have confusing performance, see https://cloud.google.com/storage/docs/gsutil/addlhelp/WildcardNames#efficiency-consideration:-using-wildcards-over-many-objects for more information.
-
-    You can set `parallel=True` to use multiple processes to perform the glob.  It's likely
-    that the results will no longer be in order.
-    """
-    return default_context.glob(pattern=pattern, parallel=parallel)
-
-
-def scanglob(
-    pattern: str, parallel: bool = False, shard_prefix_length: int = 0
-) -> Iterator[DirEntry]:
-    """
-    Same as `glob`, but returns `DirEntry` objects instead of strings
-    """
-    return default_context.scanglob(
-        pattern=pattern, parallel=parallel, shard_prefix_length=shard_prefix_length
-    )
-
-
-def isdir(path: RemoteOrLocalPath) -> bool:
-    """
-    Return true if a path is an existing directory
-    """
-    return default_context.isdir(path=path)
-
-
-def listdir(path: RemoteOrLocalPath, shard_prefix_length: int = 0) -> Iterator[str]:
-    """
-    Returns an iterator of the contents of the directory at `path`
-
-    If your filenames are uniformly distributed (like hashes) then you can use `shard_prefix_length`
-    to query them more quickly.  `shard_prefix_length` will do multiple queries in parallel,
-    querying each possible prefix independently.
-
-    Using `shard_prefix_length` will only consider prefixes that are not unusual characters
-    (mostly these are ascii values < 0x20) some of these could technically show up in a path.
-    """
-    return default_context.listdir(path=path, shard_prefix_length=shard_prefix_length)
-
-
-def scandir(path: RemoteOrLocalPath, shard_prefix_length: int = 0) -> Iterator[DirEntry]:
-    """
-    Same as `listdir`, but returns `DirEntry` objects instead of strings
-    """
-    return default_context.scandir(path=path, shard_prefix_length=shard_prefix_length)
-
-
-def makedirs(path: RemoteOrLocalPath) -> None:
-    """
-    Make any directories necessary to ensure that path is a directory
-    """
-    return default_context.makedirs(path=path)
-
-
-def remove(path: RemoteOrLocalPath) -> None:
-    """
-    Remove a file at the given path
-    """
-    return default_context.remove(path=path)
-
-
-def rmdir(path: RemoteOrLocalPath) -> None:
-    """
-    Remove an empty directory at the given path
-    """
-    return default_context.rmdir(path=path)
-
-
-def stat(path: RemoteOrLocalPath) -> Stat:
-    """
-    Stat a file or object representing a directory, returns a Stat object
-    """
-    return default_context.stat(path=path)
-
-
-def set_mtime(path: RemoteOrLocalPath, mtime: float, version: Optional[str] = None) -> bool:
-    """
-    Set the mtime for a path, returns True on success
-
-    A version can be specified (as returned by `stat()`) to only update the mtime if the
-    version matches
-    """
-    return default_context.set_mtime(path=path, mtime=mtime, version=version)
-
-
-def rmtree(
-    path: RemoteOrLocalPath,
-    parallel: bool = False,
-    parallel_executor: Optional[concurrent.futures.Executor] = None,
-) -> None:
-    """
-    Delete a directory tree
-    """
-    return default_context.rmtree(
-        path=path, parallel=parallel, parallel_executor=parallel_executor
-    )
-
-
-def walk(
-    top: RemoteOrLocalPath, topdown: bool = True, onerror: Optional[Callable[[OSError], None]] = None
-) -> Iterator[Tuple[str, Sequence[str], Sequence[str]]]:
-    """
-    Walk a directory tree in a similar manner to os.walk
-    """
-    return default_context.walk(top=top, topdown=topdown, onerror=onerror)
-
-
-def dirname(path: RemoteOrLocalPath) -> str:
-    """
-    Get the directory name of the path
-
-    On GCS, the root directory is gs://<bucket name>/
-    On Azure Storage, the root directory is https://<account>.blob.core.windows.net/<container>/
-    """
-    return default_context.dirname(path=path)
-
-
-def join(a: RemoteOrLocalPath, *args: str) -> str:
-    """
-    Join file paths, if a path is an absolute path, it will replace the entire path component of previous paths
-    """
-    return default_context.join(a, *args)
-
-
-def get_url(path: RemoteOrLocalPath) -> Tuple[str, Optional[float]]:
-    """
-    Get a URL for the given path that a browser could open
-    """
-    return default_context.get_url(path=path)
-
-
-def md5(path: RemoteOrLocalPath) -> str:
-    """
-    Get the MD5 hash for a file in hexdigest format.
-
-    For GCS this will look up the MD5 in the blob's metadata, unless it's a composite object, in which case
-    it must be calculated by downloading the file.
-    For Azure this can look up the MD5 if it's available, otherwise it must calculate it.
-    For local paths, this must always calculate the MD5.
-    """
-    return default_context.md5(path=path)
-
-
-@overload
-def BlobFile(
-    path: RemoteOrLocalPath,
-    mode: Literal["rb", "wb", "ab"],
-    streaming: Optional[bool] = ...,
-    buffer_size: int = ...,
-    cache_dir: Optional[str] = ...,
-    file_size: Optional[int] = None,
-    version: Optional[str] = None,
-) -> BinaryIO:
-    ...
-
-
-@overload
-def BlobFile(
-    path: RemoteOrLocalPath,
-    mode: Literal["r", "w", "a"] = ...,
-    streaming: Optional[bool] = ...,
-    buffer_size: int = ...,
-    cache_dir: Optional[str] = ...,
-    file_size: Optional[int] = None,
-    version: Optional[str] = None,
-) -> TextIO:
-    ...
-
-
-def BlobFile(
-    path: RemoteOrLocalPath,
-    mode: Literal["r", "rb", "w", "wb", "a", "ab"] = "r",
-    streaming: Optional[bool] = None,
-    buffer_size: Optional[int] = None,
-    cache_dir: Optional[str] = None,
-    file_size: Optional[int] = None,
-    version: Optional[str] = None,
-):
-    """
-    Open a local or remote file for reading or writing
-
-    Args:
-        path local or remote path
-        mode: one of "r", "rb", "w", "wb", "a", "ab" indicating the mode to open the file in
-        streaming: the default for `streaming` is `True` when `mode` is in `"r", "rb"` and `False` when `mode` is in `"w", "wb", "a", "ab"`.
-            * `streaming=True`:
-                * Reading is done without downloading the entire remote file.
-                * Writing is done to the remote file directly, but only in chunks of a few MB in size.  `flush()` will not cause an early write.
-                * Appending is not implemented.
-            * `streaming=False`:
-                * Reading is done by downloading the remote file to a local file during the constructor.
-                * Writing is done by uploading the file on `close()` or during destruction.
-                * Appending is done by downloading the file during construction and uploading on `close()` or during destruction.
-        buffer_size: number of bytes to buffer, this can potentially make reading more efficient.
-        cache_dir: a directory in which to cache files for reading, only valid if `streaming=False` and `mode` is in `"r", "rb"`.   You are reponsible for cleaning up the cache directory.
-
-    Returns:
-        A file-like object
-    """
-    return default_context.BlobFile(
-        path=path,
-        mode=mode,
-        streaming=streaming,
-        buffer_size=buffer_size,
-        cache_dir=cache_dir,
-        file_size=file_size,
-        version=version,
-    )
+# https://mypy.readthedocs.io/en/stable/common_issues.html#using-classes-that-are-generic-in-stubs-but-not-at-runtime
+from __future__ import annotations
+
+import concurrent.futures
+from typing import (
+    BinaryIO,
+    Callable,
+    Iterator,
+    Literal,
+    Optional,
+    Sequence,
+    TextIO,
+    Tuple,
+    overload,
+)
+
+import urllib3
+
+from blobfile._common import DirEntry, Stat, RemoteOrLocalPath
+from blobfile._context import (
+    DEFAULT_AZURE_WRITE_CHUNK_SIZE,
+    DEFAULT_BUFFER_SIZE,
+    DEFAULT_CONNECT_TIMEOUT,
+    DEFAULT_CONNECTION_POOL_MAX_SIZE,
+    DEFAULT_GOOGLE_WRITE_CHUNK_SIZE,
+    DEFAULT_MAX_CONNECTION_POOL_COUNT,
+    DEFAULT_READ_TIMEOUT,
+    DEFAULT_RETRY_COMMON_LOG_THRESHOLD,
+    DEFAULT_RETRY_LOG_THRESHOLD,
+    create_context,
+    default_log_fn,
+)
+
+default_context = create_context()
+
+
+def configure(
+    *,
+    log_callback: Callable[[str], None] = default_log_fn,
+    connection_pool_max_size: int = DEFAULT_CONNECTION_POOL_MAX_SIZE,
+    max_connection_pool_count: int = DEFAULT_MAX_CONNECTION_POOL_COUNT,
+    # https://docs.microsoft.com/en-us/rest/api/storageservices/understanding-block-blobs--append-blobs--and-page-blobs#about-block-blobs
+    # the chunk size determines the maximum size of an individual blob
+    azure_write_chunk_size: int = DEFAULT_AZURE_WRITE_CHUNK_SIZE,
+    google_write_chunk_size: int = DEFAULT_GOOGLE_WRITE_CHUNK_SIZE,
+    retry_log_threshold: int = DEFAULT_RETRY_LOG_THRESHOLD,
+    retry_common_log_threshold: int = DEFAULT_RETRY_COMMON_LOG_THRESHOLD,
+    retry_limit: Optional[int] = None,
+    connect_timeout: Optional[int] = DEFAULT_CONNECT_TIMEOUT,
+    read_timeout: Optional[int] = DEFAULT_READ_TIMEOUT,
+    output_az_paths: bool = True,
+    use_azure_storage_account_key_fallback: bool = False,
+    get_http_pool: Optional[Callable[[], urllib3.PoolManager]] = None,
+    use_streaming_read: bool = False,
+    default_buffer_size: int = DEFAULT_BUFFER_SIZE,
+    save_access_token_to_disk: bool = True,
+    multiprocessing_start_method: str = "spawn",
+) -> None:
+    """
+    log_callback: a log callback function `log(msg: string)` to use instead of printing to stdout
+    connection_pool_max_size: the max size for each per-host connection pool
+    max_connection_pool_count: the maximum count of per-host connection pools
+    azure_write_chunk_size: the size of blocks to write to Azure Storage blobs, can be set to a maximum of 100MB
+    google_write_chunk_size: the size of blocks to write to Google Cloud Storage blobs in bytes, this only determines the unit of request retries
+    retry_log_threshold: set a retry count threshold above which to log failures to the log callback function
+    connect_timeout: the maximum amount of time (in seconds) to wait for a connection attempt to a server to succeed, set to None to wait forever
+    read_timeout: the maximum amount of time (in seconds) to wait between consecutive read operations for a response from the server, set to None to wait forever
+    output_az_paths: output `az://` paths instead of using the `https://` for azure
+    use_azure_storage_account_key_fallback: fallback to storage account keys for azure containers, having this enabled requires listing your subscriptions and may run into 429 errors if you hit the low azure quotas for subscription listing
+    get_http_pool: a function that returns a `urllib3.PoolManager` to be used for requests
+    use_streaming_read: if set to `True`, use a single read per file instead of reading a chunk at a time (not recommended for azure)
+    default_buffer_size: the default buffer size to use for reading files (and writing local files)
+    save_access_token_to_disk: set to `True` to save access tokens to disk so that other processes can read the access tokens to avoid the small amount of time it usually takes to get a token (if the token is still valid).
+    multiprocessing_start_method: the start method to use when creating processes for parallel work
+    """
+    global default_context
+    default_context = create_context(
+        log_callback=log_callback,
+        connection_pool_max_size=connection_pool_max_size,
+        max_connection_pool_count=max_connection_pool_count,
+        azure_write_chunk_size=azure_write_chunk_size,
+        retry_log_threshold=retry_log_threshold,
+        retry_common_log_threshold=retry_common_log_threshold,
+        retry_limit=retry_limit,
+        google_write_chunk_size=google_write_chunk_size,
+        connect_timeout=connect_timeout,
+        read_timeout=read_timeout,
+        output_az_paths=output_az_paths,
+        use_azure_storage_account_key_fallback=use_azure_storage_account_key_fallback,
+        get_http_pool=get_http_pool,
+        use_streaming_read=use_streaming_read,
+        default_buffer_size=default_buffer_size,
+        save_access_token_to_disk=save_access_token_to_disk,
+        multiprocessing_start_method=multiprocessing_start_method,
+    )
+
+
+def copy(
+    src: RemoteOrLocalPath,
+    dst: RemoteOrLocalPath,
+    overwrite: bool = False,
+    parallel: bool = False,
+    parallel_executor: Optional[concurrent.futures.Executor] = None,
+    return_md5: bool = False,
+    dst_version: Optional[str] = None,
+) -> Optional[str]:
+    """
+    Copy a file from one path to another
+
+    If both paths are on the same blob storage, this will perform a remote copy operation without downloading
+    the contents locally.
+
+    If `overwrite` is `False` (the default), an exception will be raised if the destination
+    path exists.
+
+    If `parallel` is `True`, use multiple processes to dowload or upload the file.  For this to work, one path must be on blob storage and the other path must be local.  This can be faster on cloud machines but is not in general guaranteed to be faster than using serial copy.  The default is `False`.
+
+    If `parallel_executor` is set to a `concurrent.futures.Executor` and `parallel` is set to `True`, the provided executor will be used instead of creating a new one for each call to `copy()`.
+
+    If `return_md5` is set to `True`, an md5 will be calculated during the copy and returned if available,
+    or else None will be returned.
+
+    If `dst_version` is set to a version string, the copy will fail if the destination path does not have this version (versions can be retrieved with `stat()`)
+    """
+    return default_context.copy(
+        src=src,
+        dst=dst,
+        overwrite=overwrite,
+        parallel=parallel,
+        parallel_executor=parallel_executor,
+        return_md5=return_md5,
+        dst_version=dst_version,
+    )
+
+
+def exists(path: RemoteOrLocalPath) -> bool:
+    """
+    Return true if that path exists (either as a file or a directory)
+    """
+    return default_context.exists(path=path)
+
+
+def basename(path: RemoteOrLocalPath) -> str:
+    """
+    Get the filename component of the path
+
+    For GCS, this is the part after the bucket
+    """
+    return default_context.basename(path=path)
+
+
+def glob(pattern: str, parallel: bool = False) -> Iterator[str]:
+    """
+    Find files and directories matching a pattern. Supports * and **
+
+    For local paths, this function uses glob.glob() which has special handling for * and **
+    that is not quite the same as remote paths.  See https://cloud.google.com/storage/docs/gsutil/addlhelp/WildcardNames#different-behavior-for-dot-files-in-local-file-system_1 for more information.
+
+    Globs can have confusing performance, see https://cloud.google.com/storage/docs/gsutil/addlhelp/WildcardNames#efficiency-consideration:-using-wildcards-over-many-objects for more information.
+
+    You can set `parallel=True` to use multiple processes to perform the glob.  It's likely
+    that the results will no longer be in order.
+    """
+    return default_context.glob(pattern=pattern, parallel=parallel)
+
+
+def scanglob(
+    pattern: str, parallel: bool = False, shard_prefix_length: int = 0
+) -> Iterator[DirEntry]:
+    """
+    Same as `glob`, but returns `DirEntry` objects instead of strings
+    """
+    return default_context.scanglob(
+        pattern=pattern, parallel=parallel, shard_prefix_length=shard_prefix_length
+    )
+
+
+def isdir(path: RemoteOrLocalPath) -> bool:
+    """
+    Return true if a path is an existing directory
+    """
+    return default_context.isdir(path=path)
+
+
+def listdir(path: RemoteOrLocalPath, shard_prefix_length: int = 0) -> Iterator[str]:
+    """
+    Returns an iterator of the contents of the directory at `path`
+
+    If your filenames are uniformly distributed (like hashes) then you can use `shard_prefix_length`
+    to query them more quickly.  `shard_prefix_length` will do multiple queries in parallel,
+    querying each possible prefix independently.
+
+    Using `shard_prefix_length` will only consider prefixes that are not unusual characters
+    (mostly these are ascii values < 0x20) some of these could technically show up in a path.
+    """
+    return default_context.listdir(path=path, shard_prefix_length=shard_prefix_length)
+
+
+def scandir(path: RemoteOrLocalPath, shard_prefix_length: int = 0) -> Iterator[DirEntry]:
+    """
+    Same as `listdir`, but returns `DirEntry` objects instead of strings
+    """
+    return default_context.scandir(path=path, shard_prefix_length=shard_prefix_length)
+
+
+def makedirs(path: RemoteOrLocalPath) -> None:
+    """
+    Make any directories necessary to ensure that path is a directory
+    """
+    return default_context.makedirs(path=path)
+
+
+def remove(path: RemoteOrLocalPath) -> None:
+    """
+    Remove a file at the given path
+    """
+    return default_context.remove(path=path)
+
+
+def rmdir(path: RemoteOrLocalPath) -> None:
+    """
+    Remove an empty directory at the given path
+    """
+    return default_context.rmdir(path=path)
+
+
+def stat(path: RemoteOrLocalPath) -> Stat:
+    """
+    Stat a file or object representing a directory, returns a Stat object
+    """
+    return default_context.stat(path=path)
+
+
+def set_mtime(path: RemoteOrLocalPath, mtime: float, version: Optional[str] = None) -> bool:
+    """
+    Set the mtime for a path, returns True on success
+
+    A version can be specified (as returned by `stat()`) to only update the mtime if the
+    version matches
+    """
+    return default_context.set_mtime(path=path, mtime=mtime, version=version)
+
+
+def rmtree(
+    path: RemoteOrLocalPath,
+    parallel: bool = False,
+    parallel_executor: Optional[concurrent.futures.Executor] = None,
+) -> None:
+    """
+    Delete a directory tree
+    """
+    return default_context.rmtree(
+        path=path, parallel=parallel, parallel_executor=parallel_executor
+    )
+
+
+def walk(
+    top: RemoteOrLocalPath, topdown: bool = True, onerror: Optional[Callable[[OSError], None]] = None
+) -> Iterator[Tuple[str, Sequence[str], Sequence[str]]]:
+    """
+    Walk a directory tree in a similar manner to os.walk
+    """
+    return default_context.walk(top=top, topdown=topdown, onerror=onerror)
+
+
+def dirname(path: RemoteOrLocalPath) -> str:
+    """
+    Get the directory name of the path
+
+    On GCS, the root directory is gs://<bucket name>/
+    On Azure Storage, the root directory is https://<account>.blob.core.windows.net/<container>/
+    """
+    return default_context.dirname(path=path)
+
+
+def join(a: RemoteOrLocalPath, *args: str) -> str:
+    """
+    Join file paths, if a path is an absolute path, it will replace the entire path component of previous paths
+    """
+    return default_context.join(a, *args)
+
+
+def get_url(path: RemoteOrLocalPath) -> Tuple[str, Optional[float]]:
+    """
+    Get a URL for the given path that a browser could open
+    """
+    return default_context.get_url(path=path)
+
+
+def md5(path: RemoteOrLocalPath) -> str:
+    """
+    Get the MD5 hash for a file in hexdigest format.
+
+    For GCS this will look up the MD5 in the blob's metadata, unless it's a composite object, in which case
+    it must be calculated by downloading the file.
+    For Azure this can look up the MD5 if it's available, otherwise it must calculate it.
+    For local paths, this must always calculate the MD5.
+    """
+    return default_context.md5(path=path)
+
+
+@overload
+def BlobFile(
+    path: RemoteOrLocalPath,
+    mode: Literal["rb", "wb", "ab"],
+    streaming: Optional[bool] = ...,
+    buffer_size: int = ...,
+    cache_dir: Optional[str] = ...,
+    file_size: Optional[int] = None,
+    version: Optional[str] = None,
+) -> BinaryIO:
+    ...
+
+
+@overload
+def BlobFile(
+    path: RemoteOrLocalPath,
+    mode: Literal["r", "w", "a"] = ...,
+    streaming: Optional[bool] = ...,
+    buffer_size: int = ...,
+    cache_dir: Optional[str] = ...,
+    file_size: Optional[int] = None,
+    version: Optional[str] = None,
+) -> TextIO:
+    ...
+
+
+def BlobFile(
+    path: RemoteOrLocalPath,
+    mode: Literal["r", "rb", "w", "wb", "a", "ab"] = "r",
+    streaming: Optional[bool] = None,
+    buffer_size: Optional[int] = None,
+    cache_dir: Optional[str] = None,
+    file_size: Optional[int] = None,
+    version: Optional[str] = None,
+):
+    """
+    Open a local or remote file for reading or writing
+
+    Args:
+        path local or remote path
+        mode: one of "r", "rb", "w", "wb", "a", "ab" indicating the mode to open the file in
+        streaming: the default for `streaming` is `True` when `mode` is in `"r", "rb"` and `False` when `mode` is in `"w", "wb", "a", "ab"`.
+            * `streaming=True`:
+                * Reading is done without downloading the entire remote file.
+                * Writing is done to the remote file directly, but only in chunks of a few MB in size.  `flush()` will not cause an early write.
+                * Appending is not implemented.
+            * `streaming=False`:
+                * Reading is done by downloading the remote file to a local file during the constructor.
+                * Writing is done by uploading the file on `close()` or during destruction.
+                * Appending is done by downloading the file during construction and uploading on `close()` or during destruction.
+        buffer_size: number of bytes to buffer, this can potentially make reading more efficient.
+        cache_dir: a directory in which to cache files for reading, only valid if `streaming=False` and `mode` is in `"r", "rb"`.   You are reponsible for cleaning up the cache directory.
+
+    Returns:
+        A file-like object
+    """
+    return default_context.BlobFile(
+        path=path,
+        mode=mode,
+        streaming=streaming,
+        buffer_size=buffer_size,
+        cache_dir=cache_dir,
+        file_size=file_size,
+        version=version,
+    )